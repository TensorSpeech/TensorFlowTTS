"""Setup Tensorflow TTS libarary."""

import os
import sys
from distutils.version import LooseVersion

import pip
from setuptools import find_packages, setup

if LooseVersion(sys.version) < LooseVersion("3.6"):
    raise RuntimeError(
        "Tensorflow TTS requires python >= 3.6, "
        "but your Python version is {}".format(sys.version)
    )

if LooseVersion(pip.__version__) < LooseVersion("19"):
    raise RuntimeError(
        "pip>=19.0.0 is required, but your pip version is {}. "
        'Try again after "pip install -U pip"'.format(pip.__version__)
    )

# TODO(@dathudeptrai) update requirement if needed.
requirements = {
    "install": [
        "tensorflow-gpu==2.3.0",
        "tensorflow-addons>=0.10.0",
        "setuptools>=38.5.1",
        "librosa>=0.7.0",
        "soundfile>=0.10.2",
        "matplotlib>=3.1.0",
        "PyYAML>=3.12",
        "tqdm>=4.26.1",
        "h5py>=2.10.0",
        "unidecode>=1.1.1",
        "inflect>=4.1.0",
        "scikit-learn>=0.22.0",
        "pyworld>=0.2.10",
<<<<<<< HEAD
        "numba<=0.48",# Fix No module named "numba.decorators"
        "textgrid",
        "g2p_en",
=======
        "numba<=0.48",  # Fix No module named "numba.decorators"
        "jamo>=0.4.1",
>>>>>>> ed847f4f
    ],
    "setup": ["numpy", "pytest-runner",],
    "test": [
        "pytest>=3.3.0",
        "hacking>=1.1.0",
    ],
}

# TODO(@dathudeptrai) update console_scripts.
entry_points = {
    "console_scripts": [
        "tensorflow-tts-preprocess=tensorflow_tts.bin.preprocess:preprocess",
        "tensorflow-tts-compute-statistics=tensorflow_tts.bin.preprocess:compute_statistics",
        "tensorflow-tts-normalize=tensorflow_tts.bin.preprocess:normalize",
    ]
}

install_requires = requirements["install"]
setup_requires = requirements["setup"]
tests_require = requirements["test"]
extras_require = {
    k: v for k, v in requirements.items() if k not in ["install", "setup"]
}

dirname = os.path.dirname(__file__)
setup(
    name="TensorflowTTS",
    version="0.0",
    url="https://github.com/dathudeptrai/TensorflowTTS",
    author="Minh Nguyen Quan Anh, Eren Gölge, Kuan Chen, Takuya Ebata, Trinh Le Quang",
    author_email="nguyenquananhminh@gmail.com, erengolge@gmail.com, azraelkuan@gmail.com, meguru.mokke@gmail.com, trinhle.cse@gmail.com",
    description="TensorflowTTS: Real-Time State-of-the-art Speech Synthesis for Tensorflow 2",
    long_description=open(os.path.join(dirname, "README.md"), encoding="utf-8").read(),
    long_description_content_type="text/markdown",
    license="Apache-2.0",
    packages=find_packages(include=["tensorflow_tts*"]),
    install_requires=install_requires,
    setup_requires=setup_requires,
    tests_require=tests_require,
    extras_require=extras_require,
    entry_points=entry_points,
    classifiers=[
        "Programming Language :: Python :: 3.6",
        "Programming Language :: Python :: 3.7",
        "Intended Audience :: Science/Research",
        "Operating System :: POSIX :: Linux",
        "License :: OSI Approved :: Apache-2.0 License",
        "Topic :: Software Development :: Libraries :: Python Modules",
    ],
)<|MERGE_RESOLUTION|>--- conflicted
+++ resolved
@@ -35,14 +35,10 @@
         "inflect>=4.1.0",
         "scikit-learn>=0.22.0",
         "pyworld>=0.2.10",
-<<<<<<< HEAD
         "numba<=0.48",# Fix No module named "numba.decorators"
         "textgrid",
         "g2p_en",
-=======
-        "numba<=0.48",  # Fix No module named "numba.decorators"
         "jamo>=0.4.1",
->>>>>>> ed847f4f
     ],
     "setup": ["numpy", "pytest-runner",],
     "test": [
