--- conflicted
+++ resolved
@@ -29,13 +29,9 @@
 import logging
 import os
 import sys
-<<<<<<< HEAD
 import gc
+
 sys.path.append(".")
-
-=======
-sys.path.append(".")
->>>>>>> a5a00ed9
 
 
 class FastSpeech2Trainer(FastSpeechTrainer):
