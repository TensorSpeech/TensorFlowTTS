# -*- coding: utf-8 -*-
# Copyright 2020 Minh Nguyen (@dathudeptrai)
#
# Licensed under the Apache License, Version 2.0 (the "License");
# you may not use this file except in compliance with the License.
# You may obtain a copy of the License at
#
#     http://www.apache.org/licenses/LICENSE-2.0
#
# Unless required by applicable law or agreed to in writing, software
# distributed under the License is distributed on an "AS IS" BASIS,
# WITHOUT WARRANTIES OR CONDITIONS OF ANY KIND, either express or implied.
# See the License for the specific language governing permissions and
# limitations under the License.
"""Perform preprocessing, with raw feature extraction and normalization of train/valid split."""

import argparse
import glob
import logging
import os
import yaml

import librosa
import numpy as np
import pyworld as pw

from functools import partial
from multiprocessing import Pool
from sklearn.model_selection import train_test_split
from sklearn.preprocessing import StandardScaler
from tqdm import tqdm

from tensorflow_tts.processor import LJSpeechProcessor
from tensorflow_tts.processor import BakerProcessor
from tensorflow_tts.processor import KSSProcessor
from tensorflow_tts.processor import LibriTTSProcessor
from tensorflow_tts.processor import ThorstenProcessor
<<<<<<< HEAD
from tensorflow_tts.processor import LJSpeechUltimateProcessor
=======
from tensorflow_tts.processor import SynpaflexProcessor
>>>>>>> 29595017

from tensorflow_tts.processor.ljspeech import LJSPEECH_SYMBOLS
from tensorflow_tts.processor.baker import BAKER_SYMBOLS
from tensorflow_tts.processor.kss import KSS_SYMBOLS
from tensorflow_tts.processor.libritts import LIBRITTS_SYMBOLS
from tensorflow_tts.processor.thorsten import THORSTEN_SYMBOLS
<<<<<<< HEAD
from tensorflow_tts.processor.ljspeechu import LJSPEECH_U_SYMBOLS
=======
from tensorflow_tts.processor.synpaflex import SYNPAFLEX_SYMBOLS
>>>>>>> 29595017

from tensorflow_tts.utils import remove_outlier

os.environ["CUDA_VISIBLE_DEVICES"] = ""


def parse_and_config():
    """Parse arguments and set configuration parameters."""
    parser = argparse.ArgumentParser(
        description="Preprocess audio and text features "
        "(See detail in tensorflow_tts/bin/preprocess_dataset.py)."
    )
    parser.add_argument(
        "--rootdir",
        default=None,
        type=str,
        required=True,
        help="Directory containing the dataset files.",
    )
    parser.add_argument(
        "--outdir",
        default=None,
        type=str,
        required=True,
        help="Output directory where features will be saved.",
    )
    parser.add_argument(
        "--dataset",
        type=str,
        default="ljspeech",
<<<<<<< HEAD
        choices=["ljspeech", "kss", "libritts", "baker", "thorsten","ljspeechu"],
=======
        choices=["ljspeech", "kss", "libritts", "baker", "thorsten", "synpaflex"],
>>>>>>> 29595017
        help="Dataset to preprocess.",
    )
    parser.add_argument(
        "--config", type=str, required=True, help="YAML format configuration file."
    )
    parser.add_argument(
        "--n_cpus",
        type=int,
        default=4,
        required=False,
        help="Number of CPUs to use in parallel.",
    )
    parser.add_argument(
        "--test_size",
        type=float,
        default=0.05,
        required=False,
        help="Proportion of files to use as test dataset.",
    )
    parser.add_argument(
        "--verbose",
        type=int,
        default=0,
        choices=[0, 1, 2],
        help="Logging level. 0: DEBUG, 1: INFO and WARNING, 2: INFO, WARNING, and ERROR",
    )
    args = parser.parse_args()

    # set logger
    FORMAT = "%(asctime)s (%(module)s:%(lineno)d) %(levelname)s: %(message)s"
    log_level = {0: logging.DEBUG, 1: logging.WARNING, 2: logging.ERROR}
    logging.basicConfig(level=log_level[args.verbose], format=FORMAT)

    # load config
    config = yaml.load(open(args.config), Loader=yaml.SafeLoader)
    config.update(vars(args))
    # config checks
    assert config["format"] == "npy", "'npy' is the only supported format."
    return config


def ph_based_trim(
    config,
    utt_id: str,
    text_ids: np.array,
    raw_text: str,
    audio: np.array,
    hop_size: int,
) -> (bool, np.array, np.array):
    """
    Args:
        config: Parsed yaml config
        utt_id: file name
        text_ids: array with text ids
        raw_text: raw text of file
        audio: parsed wav file
        hop_size: Hop size
    Returns: (bool, np.array, np.array) => if trimmed return True, new text_ids, new audio_array
    """

    os.makedirs(os.path.join(config["rootdir"], "trimmed-durations"), exist_ok=True)
    duration_path = config.get(
        "duration_path", os.path.join(config["rootdir"], "durations")
    )
    duration_fixed_path = config.get(
        "duration_fixed_path", os.path.join(config["rootdir"], "trimmed-durations")
    )
    sil_ph = ["SIL", "END"]  # TODO FIX hardcoded values
    text = raw_text.split(" ")

    trim_start, trim_end = False, False

    if text[0] in sil_ph:
        trim_start = True

    if text[-1] in sil_ph:
        trim_end = True

    if not trim_start and not trim_end:
        return False, text_ids, audio

    idx_start, idx_end = (
        0 if not trim_start else 1,
        text_ids.__len__() if not trim_end else -1,
    )
    text_ids = text_ids[idx_start:idx_end]
    durations = np.load(os.path.join(duration_path, f"{utt_id}-durations.npy"))
    if trim_start:
        s_trim = int(durations[0] * hop_size)
        audio = audio[s_trim:]
    if trim_end:
        e_trim = int(durations[-1] * hop_size)
        audio = audio[:-e_trim]

    durations = durations[idx_start:idx_end]
    np.save(os.path.join(duration_fixed_path, f"{utt_id}-durations.npy"), durations)
    return True, text_ids, audio


def gen_audio_features(item, config):
    """Generate audio features and transformations
    Args:
        item (Dict): dictionary containing the attributes to encode.
        config (Dict): configuration dictionary.
    Returns:
        (bool): keep this sample or not.
        mel (ndarray): mel matrix in np.float32.
        energy (ndarray): energy audio profile.
        f0 (ndarray): fundamental frequency.
        item (Dict): dictionary containing the updated attributes.
    """
    # get info from sample.
    audio = item["audio"]
    utt_id = item["utt_id"]
    rate = item["rate"]

    # check audio properties
    assert len(audio.shape) == 1, f"{utt_id} seems to be multi-channel signal."
    assert np.abs(audio).max() <= 1.0, f"{utt_id} is different from 16 bit PCM."
    
    # check sample rate
    if rate != config["sampling_rate"]:
        audio = librosa.resample(audio, rate, config["sampling_rate"])
        logging.info(f"{utt_id} sampling rate is {rate}, not {config['sampling_rate']}, we resample it.")

    # trim silence
    if config["trim_silence"]:
        if "trim_mfa" in config and config["trim_mfa"]:
            _, item["text_ids"], audio = ph_based_trim(
                config,
                utt_id,
                item["text_ids"],
                item["raw_text"],
                audio,
                config["hop_size"],
            )
            if (
                audio.__len__() < 1
            ):  # very short files can get trimmed fully if mfa didnt extract any tokens LibriTTS maybe take only longer files?
                logging.warning(
                    f"File have only silence or MFA didnt extract any token {utt_id}"
                )
                return False, None, None, None, item
        else:
            audio, _ = librosa.effects.trim(
                audio,
                top_db=config["trim_threshold_in_db"],
                frame_length=config["trim_frame_size"],
                hop_length=config["trim_hop_size"],
            )

    # resample audio if necessary
    if "sampling_rate_for_feats" in config:
        audio = librosa.resample(audio, rate, config["sampling_rate_for_feats"])
        sampling_rate = config["sampling_rate_for_feats"]
        assert (
            config["hop_size"] * config["sampling_rate_for_feats"] % rate == 0
        ), "'hop_size' must be 'int' value. Please check if 'sampling_rate_for_feats' is correct."
        hop_size = config["hop_size"] * config["sampling_rate_for_feats"] // rate
    else:
        sampling_rate = config["sampling_rate"]
        hop_size = config["hop_size"]

    # get spectrogram
    D = librosa.stft(
        audio,
        n_fft=config["fft_size"],
        hop_length=hop_size,
        win_length=config["win_length"],
        window=config["window"],
        pad_mode="reflect",
    )
    S, _ = librosa.magphase(D)  # (#bins, #frames)

    # get mel basis
    fmin = 0 if config["fmin"] is None else config["fmin"]
    fmax = sampling_rate // 2 if config["fmax"] is None else config["fmax"]
    mel_basis = librosa.filters.mel(
        sr=sampling_rate,
        n_fft=config["fft_size"],
        n_mels=config["num_mels"],
        fmin=fmin,
        fmax=fmax,
    )
    mel = np.log10(np.maximum(np.dot(mel_basis, S), 1e-10)).T  # (#frames, #bins)

    # check audio and feature length
    audio = np.pad(audio, (0, config["fft_size"]), mode="edge")
    audio = audio[: len(mel) * hop_size]
    assert len(mel) * hop_size == len(audio)

    # extract raw pitch
    _f0, t = pw.dio(
        audio.astype(np.double),
        fs=sampling_rate,
        f0_ceil=fmax,
        frame_period=1000 * hop_size / sampling_rate,
    )
    f0 = pw.stonemask(audio.astype(np.double), _f0, t, sampling_rate)
    if len(f0) >= len(mel):
        f0 = f0[: len(mel)]
    else:
        f0 = np.pad(f0, (0, len(mel) - len(f0)))

    # extract energy
    energy = np.sqrt(np.sum(S ** 2, axis=0))
    assert len(mel) == len(f0) == len(energy)

    # remove outlier f0/energy
    f0 = remove_outlier(f0)
    energy = remove_outlier(energy)

    # apply global gain
    if config["global_gain_scale"] > 0.0:
        audio *= config["global_gain_scale"]
    if np.abs(audio).max() >= 1.0:
        logging.warn(
            f"{utt_id} causes clipping. It is better to reconsider global gain scale value."
        )
    item["audio"] = audio
    item["mel"] = mel
    item["f0"] = f0
    item["energy"] = energy
    return True, mel, energy, f0, item


def save_statistics_to_file(scaler_list, config):
    """Save computed statistics to disk.
    Args:
        scaler_list (List): List of scalers containing statistics to save.
        config (Dict): configuration dictionary.
    """
    for scaler, name in scaler_list:
        stats = np.stack((scaler.mean_, scaler.scale_))
        np.save(
            os.path.join(config["outdir"], f"stats{name}.npy"),
            stats.astype(np.float32),
            allow_pickle=False,
        )


def save_features_to_file(features, subdir, config):
    """Save transformed dataset features in disk.
    Args:
        features (Dict): dictionary containing the attributes to save.
        subdir (str): data split folder where features will be saved.
        config (Dict): configuration dictionary.
    """
    utt_id = features["utt_id"]

    if config["format"] == "npy":
        save_list = [
            (features["audio"], "wavs", "wave", np.float32),
            (features["mel"], "raw-feats", "raw-feats", np.float32),
            (features["text_ids"], "ids", "ids", np.int32),
            (features["f0"], "raw-f0", "raw-f0", np.float32),
            (features["energy"], "raw-energies", "raw-energy", np.float32),
        ]
        for item, name_dir, name_file, fmt in save_list:
            np.save(
                os.path.join(
                    config["outdir"], subdir, name_dir, f"{utt_id}-{name_file}.npy"
                ),
                item.astype(fmt),
                allow_pickle=False,
            )
    else:
        raise ValueError("'npy' is the only supported format.")


def preprocess():
    """Run preprocessing process and compute statistics for normalizing."""
    config = parse_and_config()

    dataset_processor = {
        "ljspeech": LJSpeechProcessor,
        "kss": KSSProcessor,
        "libritts": LibriTTSProcessor,
        "baker": BakerProcessor,
        "thorsten": ThorstenProcessor,
<<<<<<< HEAD
        "ljspeechu" : LJSpeechUltimateProcessor,
=======
        "synpaflex": SynpaflexProcessor,
>>>>>>> 29595017
    }

    dataset_symbol = {
        "ljspeech": LJSPEECH_SYMBOLS,
        "kss": KSS_SYMBOLS,
        "libritts": LIBRITTS_SYMBOLS,
        "baker": BAKER_SYMBOLS,
        "thorsten": THORSTEN_SYMBOLS,
<<<<<<< HEAD
        "ljspeechu": LJSPEECH_U_SYMBOLS,
=======
        "synpaflex": SYNPAFLEX_SYMBOLS,
>>>>>>> 29595017
    }

    dataset_cleaner = {
        "ljspeech": "english_cleaners",
        "kss": "korean_cleaners",
        "libritts": None,
        "baker": None,
        "thorsten": "german_cleaners",
<<<<<<< HEAD
        "ljspeechu": "english_cleaners",
=======
        "synpaflex": "basic_cleaners",
>>>>>>> 29595017
    }

    logging.info(f"Selected '{config['dataset']}' processor.")
    processor = dataset_processor[config["dataset"]](
        config["rootdir"],
        symbols=dataset_symbol[config["dataset"]],
        cleaner_names=dataset_cleaner[config["dataset"]],
    )

    # check output directories
    build_dir = lambda x: [
        os.makedirs(os.path.join(config["outdir"], x, y), exist_ok=True)
        for y in ["raw-feats", "wavs", "ids", "raw-f0", "raw-energies"]
    ]
    build_dir("train")
    build_dir("valid")

    # save pretrained-processor to feature dir
    processor._save_mapper(
        os.path.join(config["outdir"], f"{config['dataset']}_mapper.json"),
        extra_attrs_to_save={"pinyin_dict": processor.pinyin_dict}
        if config["dataset"] == "baker"
        else {},
    )

    # build train test split
    if config["dataset"] == "libritts":
        train_split, valid_split, _, _ = train_test_split(
            processor.items,
            [i[-1] for i in processor.items],
            test_size=config["test_size"],
            random_state=42,
            shuffle=True,
        )
    else:
        train_split, valid_split = train_test_split(
            processor.items,
            test_size=config["test_size"],
            random_state=42,
            shuffle=True,
        )
    logging.info(f"Training items: {len(train_split)}")
    logging.info(f"Validation items: {len(valid_split)}")

    get_utt_id = lambda x: os.path.split(x[1])[-1].split(".")[0]
    train_utt_ids = [get_utt_id(x) for x in train_split]
    valid_utt_ids = [get_utt_id(x) for x in valid_split]

    # save train and valid utt_ids to track later
    np.save(os.path.join(config["outdir"], "train_utt_ids.npy"), train_utt_ids)
    np.save(os.path.join(config["outdir"], "valid_utt_ids.npy"), valid_utt_ids)

    # define map iterator
    def iterator_data(items_list):
        for item in items_list:
            yield processor.get_one_sample(item)

    train_iterator_data = iterator_data(train_split)
    valid_iterator_data = iterator_data(valid_split)

    p = Pool(config["n_cpus"])

    # preprocess train files and get statistics for normalizing
    partial_fn = partial(gen_audio_features, config=config)
    train_map = p.imap_unordered(
        partial_fn,
        tqdm(train_iterator_data, total=len(train_split), desc="[Preprocessing train]"),
        chunksize=10,
    )
    # init scaler for multiple features
    scaler_mel = StandardScaler(copy=False)
    scaler_energy = StandardScaler(copy=False)
    scaler_f0 = StandardScaler(copy=False)

    id_to_remove = []
    for result, mel, energy, f0, features in train_map:
        if not result:
            id_to_remove.append(features["utt_id"])
            continue
        save_features_to_file(features, "train", config)
        # partial fitting of scalers
        if len(energy[energy != 0]) == 0 or len(f0[f0 != 0]) == 0:
            id_to_remove.append(features["utt_id"])
            continue
        # partial fitting of scalers
        if len(energy[energy != 0]) == 0 or len(f0[f0 != 0]) == 0:
            id_to_remove.append(features["utt_id"])
            continue
        scaler_mel.partial_fit(mel)
        scaler_energy.partial_fit(energy[energy != 0].reshape(-1, 1))
        scaler_f0.partial_fit(f0[f0 != 0].reshape(-1, 1))

    if len(id_to_remove) > 0:
        np.save(
            os.path.join(config["outdir"], "train_utt_ids.npy"),
            [i for i in train_utt_ids if i not in id_to_remove],
        )
        logging.info(
            f"removed {len(id_to_remove)} cause of too many outliers or bad mfa extraction"
        )

    # save statistics to file
    logging.info("Saving computed statistics.")
    scaler_list = [(scaler_mel, ""), (scaler_energy, "_energy"), (scaler_f0, "_f0")]
    save_statistics_to_file(scaler_list, config)

    # preprocess valid files
    partial_fn = partial(gen_audio_features, config=config)
    valid_map = p.imap_unordered(
        partial_fn,
        tqdm(valid_iterator_data, total=len(valid_split), desc="[Preprocessing valid]"),
        chunksize=10,
    )
    for *_, features in valid_map:
        save_features_to_file(features, "valid", config)


def gen_normal_mel(mel_path, scaler, config):
    """Normalize the mel spectrogram and save it to the corresponding path.
    Args:
        mel_path (string): path of the mel spectrogram to normalize.
        scaler (sklearn.base.BaseEstimator): scaling function to use for normalize.
        config (Dict): configuration dictionary.
    """
    mel = np.load(mel_path)
    mel_norm = scaler.transform(mel)
    path, file_name = os.path.split(mel_path)
    *_, subdir, suffix = path.split(os.sep)

    utt_id = file_name.split(f"-{suffix}.npy")[0]
    np.save(
        os.path.join(
            config["outdir"], subdir, "norm-feats", f"{utt_id}-norm-feats.npy"
        ),
        mel_norm.astype(np.float32),
        allow_pickle=False,
    )


def normalize():
    """Normalize mel spectrogram with pre-computed statistics."""
    config = parse_and_config()
    if config["format"] == "npy":
        # init scaler with saved values
        scaler = StandardScaler()
        scaler.mean_, scaler.scale_ = np.load(
            os.path.join(config["outdir"], "stats.npy")
        )
        scaler.n_features_in_ = config["num_mels"]
    else:
        raise ValueError("'npy' is the only supported format.")

    # find all "raw-feats" files in both train and valid folders
    glob_path = os.path.join(config["rootdir"], "**", "raw-feats", "*.npy")
    mel_raw_feats = glob.glob(glob_path, recursive=True)
    logging.info(f"Files to normalize: {len(mel_raw_feats)}")

    # check for output directories
    os.makedirs(os.path.join(config["outdir"], "train", "norm-feats"), exist_ok=True)
    os.makedirs(os.path.join(config["outdir"], "valid", "norm-feats"), exist_ok=True)

    p = Pool(config["n_cpus"])
    partial_fn = partial(gen_normal_mel, scaler=scaler, config=config)
    list(p.map(partial_fn, tqdm(mel_raw_feats, desc="[Normalizing]")))


def compute_statistics():
    """Compute mean / std statistics of some features for later normalization."""
    config = parse_and_config()

    # find features files for the train split
    glob_fn = lambda x: glob.glob(os.path.join(config["rootdir"], "train", x, "*.npy"))
    glob_mel = glob_fn("raw-feats")
    glob_f0 = glob_fn("raw-f0")
    glob_energy = glob_fn("raw-energies")
    assert (
        len(glob_mel) == len(glob_f0) == len(glob_energy)
    ), "Features, f0 and energies have different files in training split."

    logging.info(f"Computing statistics for {len(glob_mel)} files.")
    # init scaler for multiple features
    scaler_mel = StandardScaler(copy=False)
    scaler_energy = StandardScaler(copy=False)
    scaler_f0 = StandardScaler(copy=False)

    for mel, f0, energy in tqdm(
        zip(glob_mel, glob_f0, glob_energy), total=len(glob_mel)
    ):
        # remove outliers
        energy = np.load(energy)
        f0 = np.load(f0)
        # partial fitting of scalers
        scaler_mel.partial_fit(np.load(mel))
        scaler_energy.partial_fit(energy[energy != 0].reshape(-1, 1))
        scaler_f0.partial_fit(f0[f0 != 0].reshape(-1, 1))

    # save statistics to file
    logging.info("Saving computed statistics.")
    scaler_list = [(scaler_mel, ""), (scaler_energy, "_energy"), (scaler_f0, "_f0")]
    save_statistics_to_file(scaler_list, config)<|MERGE_RESOLUTION|>--- conflicted
+++ resolved
@@ -35,22 +35,15 @@
 from tensorflow_tts.processor import KSSProcessor
 from tensorflow_tts.processor import LibriTTSProcessor
 from tensorflow_tts.processor import ThorstenProcessor
-<<<<<<< HEAD
 from tensorflow_tts.processor import LJSpeechUltimateProcessor
-=======
 from tensorflow_tts.processor import SynpaflexProcessor
->>>>>>> 29595017
-
 from tensorflow_tts.processor.ljspeech import LJSPEECH_SYMBOLS
 from tensorflow_tts.processor.baker import BAKER_SYMBOLS
 from tensorflow_tts.processor.kss import KSS_SYMBOLS
 from tensorflow_tts.processor.libritts import LIBRITTS_SYMBOLS
 from tensorflow_tts.processor.thorsten import THORSTEN_SYMBOLS
-<<<<<<< HEAD
 from tensorflow_tts.processor.ljspeechu import LJSPEECH_U_SYMBOLS
-=======
 from tensorflow_tts.processor.synpaflex import SYNPAFLEX_SYMBOLS
->>>>>>> 29595017
 
 from tensorflow_tts.utils import remove_outlier
 
@@ -81,11 +74,7 @@
         "--dataset",
         type=str,
         default="ljspeech",
-<<<<<<< HEAD
-        choices=["ljspeech", "kss", "libritts", "baker", "thorsten","ljspeechu"],
-=======
-        choices=["ljspeech", "kss", "libritts", "baker", "thorsten", "synpaflex"],
->>>>>>> 29595017
+        choices=["ljspeech", "kss", "libritts", "baker", "thorsten", "ljspeechu", "synpaflex"],
         help="Dataset to preprocess.",
     )
     parser.add_argument(
@@ -366,11 +355,8 @@
         "libritts": LibriTTSProcessor,
         "baker": BakerProcessor,
         "thorsten": ThorstenProcessor,
-<<<<<<< HEAD
         "ljspeechu" : LJSpeechUltimateProcessor,
-=======
         "synpaflex": SynpaflexProcessor,
->>>>>>> 29595017
     }
 
     dataset_symbol = {
@@ -379,11 +365,8 @@
         "libritts": LIBRITTS_SYMBOLS,
         "baker": BAKER_SYMBOLS,
         "thorsten": THORSTEN_SYMBOLS,
-<<<<<<< HEAD
         "ljspeechu": LJSPEECH_U_SYMBOLS,
-=======
         "synpaflex": SYNPAFLEX_SYMBOLS,
->>>>>>> 29595017
     }
 
     dataset_cleaner = {
@@ -392,11 +375,8 @@
         "libritts": None,
         "baker": None,
         "thorsten": "german_cleaners",
-<<<<<<< HEAD
         "ljspeechu": "english_cleaners",
-=======
         "synpaflex": "basic_cleaners",
->>>>>>> 29595017
     }
 
     logging.info(f"Selected '{config['dataset']}' processor.")
