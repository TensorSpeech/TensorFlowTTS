--- conflicted
+++ resolved
@@ -253,7 +253,6 @@
     else:
         raise ValueError("'npy' is the only supported format.")
 
-<<<<<<< HEAD
     # save train and valid utt_ids to track later.
     trimids = np.empty(1)
     trimlens = np.empty(1)
@@ -266,30 +265,24 @@
 
     np.save(os.path.join(args.outdir, "train_utt_ids.npy"), train_utt_ids)
     np.save(os.path.join(args.outdir, "valid_utt_ids.npy"), valid_utt_ids)
-=======
->>>>>>> ddd3caf2
 
 def preprocess():
     """Run preprocessing process and compute statistics for normalizing."""
     config = parse_and_config()
 
-<<<<<<< HEAD
 
     # process each data
     def save_to_file(idx):
         sample = processor.get_one_sample(idx)
-=======
     dataset_processor = {
         "ljspeech": LJSpeechProcessor,
     }
->>>>>>> ddd3caf2
 
     logging.info(f"Selected '{config['dataset']}' processor.")
     processor = dataset_processor[config["dataset"]](
         config["rootdir"], cleaner_names="english_cleaners"
     )
 
-<<<<<<< HEAD
         # check
         assert len(audio.shape) == 1, f"{utt_id} seems to be multi-channel signal."
         assert (
@@ -312,7 +305,6 @@
             uttidx = np.where(trimids == utt_id)[0]
             calca = int(float(trimlens[uttidx]) * sarate) # if we do not wrap the number in float first we get numpy ufunc error
             audio = audio[0:calca]
-=======
     # check output directories
     build_dir = lambda x: [
         os.makedirs(os.path.join(config["outdir"], x, y), exist_ok=True)
@@ -327,7 +319,6 @@
     )
     logging.info(f"Training items: {len(train_split)}")
     logging.info(f"Validation items: {len(valid_split)}")
->>>>>>> ddd3caf2
 
     get_utt_id = lambda x: os.path.split(x[1])[-1].split(".")[0]
     train_utt_ids = [get_utt_id(x) for x in train_split]
