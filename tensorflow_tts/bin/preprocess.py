--- conflicted
+++ resolved
@@ -30,11 +30,10 @@
 from sklearn.preprocessing import StandardScaler
 from tqdm import tqdm
 
-<<<<<<< HEAD
-from tensorflow_tts.processor import LJSpeechProcessor, BakerProcessor
-=======
+
 from tensorflow_tts.processor import LJSpeechProcessor
->>>>>>> 9804aefa
+from tensorflow_tts.processor import BakerProcessor
+
 from tensorflow_tts.utils import remove_outlier
 
 os.environ["CUDA_VISIBLE_DEVICES"] = ""
@@ -45,8 +44,6 @@
     parser = argparse.ArgumentParser(
         description="Preprocess audio and text features "
         "(See detail in tensorflow_tts/bin/preprocess_dataset.py)."
-<<<<<<< HEAD
-    )
     parser.add_argument(
         "--rootdir",
         default=None,
@@ -65,35 +62,10 @@
         "--dataset",
         type=str,
         default="ljspeech",
-        choices=["ljspeech", "baker"],
-        help="Dataset to preprocess. Currently only LJSpeech.",
-    )
-    parser.add_argument(
-=======
-    )
-    parser.add_argument(
-        "--rootdir",
-        default=None,
-        type=str,
-        required=True,
-        help="Directory containing the dataset files.",
-    )
-    parser.add_argument(
-        "--outdir",
-        default=None,
-        type=str,
-        required=True,
-        help="Output directory where features will be saved.",
-    )
-    parser.add_argument(
-        "--dataset",
-        type=str,
-        default="ljspeech",
-        choices=["ljspeech"],
-        help="Dataset to preprocess. Currently only LJSpeech.",
-    )
-    parser.add_argument(
->>>>>>> 9804aefa
+        choices=["ljspeech, baker"],
+        help="Dataset to preprocess. Currently only (LJSpeech, baker)",
+    )
+    parser.add_argument(
         "--config", type=str, required=True, help="YAML format configuration file."
     )
     parser.add_argument(
@@ -131,7 +103,6 @@
     assert config["format"] == "npy", "'npy' is the only supported format."
     return config
 
-<<<<<<< HEAD
 
 def gen_audio_features(item, config):
     """Generate audio features and transformations
@@ -290,8 +261,7 @@
 
     logging.info(f"Selected '{config['dataset']}' processor.")
     processor = dataset_processor[config["dataset"]](
-        config["rootdir"], cleaner_names="english_cleaners",
-        target_rate=config["sampling_rate"]
+        config["rootdir"], cleaner_names="english_cleaners"
     )
 
     # check output directories
@@ -320,206 +290,10 @@
     # define map iterator
     def iterator_data(items_list):
         for item in items_list:
-            sample = processor.get_one_sample(item)
-            if sample is not None:
-                yield sample
+            yield processor.get_one_sample(item)
 
     train_iterator_data = iterator_data(train_split)
     valid_iterator_data = iterator_data(valid_split)
-
-=======
-
-def gen_audio_features(item, config):
-    """Generate audio features and transformations
-    Args:
-        item (Dict): dictionary containing the attributes to encode.
-        config (Dict): configuration dictionary.
-    Returns:
-        mel (ndarray): mel matrix in np.float32.
-        energy (ndarray): energy audio profile.
-        f0 (ndarray): fundamental frequency.
-        item (Dict): dictionary containing the updated attributes.
-    """
-    # get info from sample.
-    audio = item["audio"]
-    utt_id = item["utt_id"]
-    rate = item["rate"]
-
-    # check audio properties
-    assert len(audio.shape) == 1, f"{utt_id} seems to be multi-channel signal."
-    assert np.abs(audio).max() <= 1.0, f"{utt_id} is different from 16 bit PCM."
-    assert (
-        rate == config["sampling_rate"]
-    ), f"{utt_id} sampling rate is not {config['sampling_rate']}."
-
-    # trim silence
-    if config["trim_silence"]:
-        audio, _ = librosa.effects.trim(
-            audio,
-            top_db=config["trim_threshold_in_db"],
-            frame_length=config["trim_frame_size"],
-            hop_length=config["trim_hop_size"],
-        )
-
-    # resample audio if necessary
-    if "sampling_rate_for_feats" in config:
-        audio = librosa.resample(audio, rate, config["sampling_rate_for_feats"])
-        sampling_rate = config["sampling_rate_for_feats"]
-        assert (
-            config["hop_size"] * config["sampling_rate_for_feats"] % rate == 0
-        ), "'hop_size' must be 'int' value. Please check if 'sampling_rate_for_feats' is correct."
-        hop_size = config["hop_size"] * config["sampling_rate_for_feats"] // rate
-    else:
-        sampling_rate = config["sampling_rate"]
-        hop_size = config["hop_size"]
-
-    # get spectrogram
-    D = librosa.stft(
-        audio,
-        n_fft=config["fft_size"],
-        hop_length=hop_size,
-        win_length=config["win_length"],
-        window=config["window"],
-        pad_mode="reflect",
-    )
-    S, _ = librosa.magphase(D)  # (#bins, #frames)
-
-    # get mel basis
-    fmin = 0 if config["fmin"] is None else config["fmin"]
-    fmax = sampling_rate // 2 if config["fmax"] is None else config["fmax"]
-    mel_basis = librosa.filters.mel(
-        sr=sampling_rate,
-        n_fft=config["fft_size"],
-        n_mels=config["num_mels"],
-        fmin=fmin,
-        fmax=fmax,
-    )
-    mel = np.log10(np.maximum(np.dot(mel_basis, S), 1e-10)).T  # (#frames, #bins)
-
-    # check audio and feature length
-    audio = np.pad(audio, (0, config["fft_size"]), mode="edge")
-    audio = audio[: len(mel) * hop_size]
-    assert len(mel) * hop_size == len(audio)
-
-    # extract raw pitch
-    f0, _ = pw.dio(
-        audio.astype(np.double),
-        fs=sampling_rate,
-        f0_ceil=fmax,
-        frame_period=1000 * hop_size / sampling_rate,
-    )
-    if len(f0) >= len(mel):
-        f0 = f0[: len(mel)]
-    else:
-        f0 = np.pad(f0, (0, len(mel) - len(f0)))
-
-    # extract energy
-    energy = np.sqrt(np.sum(S ** 2, axis=0))
-    assert len(mel) == len(f0) == len(energy)
-
-    # apply global gain
-    if config["global_gain_scale"] > 0.0:
-        audio *= config["global_gain_scale"]
-    if np.abs(audio).max() >= 1.0:
-        logging.warn(
-            f"{utt_id} causes clipping. It is better to reconsider global gain scale value."
-        )
-    item["audio"] = audio
-    item["mel"] = mel
-    item["f0"] = f0
-    item["energy"] = energy
-    return mel, energy, f0, item
-
-
-def save_statistics_to_file(scaler_list, config):
-    """Save computed statistics to disk.
-    Args:
-        scaler_list (List): List of scalers containing statistics to save.
-        config (Dict): configuration dictionary.
-    """
-    for scaler, name in scaler_list:
-        stats = np.stack((scaler.mean_, scaler.scale_))
-        np.save(
-            os.path.join(config["outdir"], f"stats{name}.npy"),
-            stats.astype(np.float32),
-            allow_pickle=False,
-        )
-
-
-def save_features_to_file(features, subdir, config):
-    """Save transformed dataset features in disk.
-    Args:
-        features (Dict): dictionary containing the attributes to save.
-        subdir (str): data split folder where features will be saved.
-        config (Dict): configuration dictionary.
-    """
-    utt_id = features["utt_id"]
-
-    if config["format"] == "npy":
-        save_list = [
-            (features["audio"], "wavs", "wave", np.float32),
-            (features["mel"], "raw-feats", "raw-feats", np.float32),
-            (features["text_ids"], "ids", "ids", np.int32),
-            (features["f0"], "raw-f0", "raw-f0", np.float32),
-            (features["energy"], "raw-energies", "raw-energy", np.float32),
-        ]
-        for item, name_dir, name_file, fmt in save_list:
-            np.save(
-                os.path.join(
-                    config["outdir"], subdir, name_dir, f"{utt_id}-{name_file}.npy"
-                ),
-                item.astype(fmt),
-                allow_pickle=False,
-            )
-    else:
-        raise ValueError("'npy' is the only supported format.")
-
-
-def preprocess():
-    """Run preprocessing process and compute statistics for normalizing."""
-    config = parse_and_config()
-
-    dataset_processor = {
-        "ljspeech": LJSpeechProcessor,
-    }
-
-    logging.info(f"Selected '{config['dataset']}' processor.")
-    processor = dataset_processor[config["dataset"]](
-        config["rootdir"], cleaner_names="english_cleaners"
-    )
-
-    # check output directories
-    build_dir = lambda x: [
-        os.makedirs(os.path.join(config["outdir"], x, y), exist_ok=True)
-        for y in ["raw-feats", "wavs", "ids", "raw-f0", "raw-energies"]
-    ]
-    build_dir("train")
-    build_dir("valid")
-
-    # build train test split
-    train_split, valid_split = train_test_split(
-        processor.items, test_size=config["test_size"], random_state=42, shuffle=True,
-    )
-    logging.info(f"Training items: {len(train_split)}")
-    logging.info(f"Validation items: {len(valid_split)}")
-
-    get_utt_id = lambda x: os.path.split(x[1])[-1].split(".")[0]
-    train_utt_ids = [get_utt_id(x) for x in train_split]
-    valid_utt_ids = [get_utt_id(x) for x in valid_split]
-
-    # save train and valid utt_ids to track later
-    np.save(os.path.join(config["outdir"], "train_utt_ids.npy"), train_utt_ids)
-    np.save(os.path.join(config["outdir"], "valid_utt_ids.npy"), valid_utt_ids)
-
-    # define map iterator
-    def iterator_data(items_list):
-        for item in items_list:
-            yield processor.get_one_sample(item)
-
-    train_iterator_data = iterator_data(train_split)
-    valid_iterator_data = iterator_data(valid_split)
-
->>>>>>> 9804aefa
     p = Pool(config["n_cpus"])
 
     # preprocess train files and get statistics for normalizing
@@ -641,4 +415,4 @@
     # save statistics to file
     logging.info("Saving computed statistics.")
     scaler_list = [(scaler_mel, ""), (scaler_energy, "_energy"), (scaler_f0, "_f0")]
-    save_statistics_to_file(scaler_list, config)+    save_statistics_to_file(scaler_list, config)
